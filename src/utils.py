import json
import os
import random
import tracemalloc
import time
from typing import Any, Dict, List, Tuple, Union
import numpy as np
import pandas as pd
import tensorflow as tf
import tracemalloc
import time


def read_json_as_dict(input_path: str) -> Dict:
    """
    Reads a JSON file and returns its content as a dictionary.
    If input_path is a directory, the first JSON file in the directory is read.
    If input_path is a file, the file is read.

    Args:
        input_path (str): The path to the JSON file or directory containing a JSON file.

    Returns:
        dict: The content of the JSON file as a dictionary.

    Raises:
        ValueError: If the input_path is neither a file nor a directory,
                    or if input_path is a directory without any JSON files.
    """
    if os.path.isdir(input_path):
        # Get all the JSON files in the directory
        json_files = [
            os.path.join(input_path, f)
            for f in os.listdir(input_path)
            if f.endswith(".json")
        ]

        # If there are no JSON files, raise a ValueError
        if not json_files:
            raise ValueError("No JSON files found in the directory")

        # Else, get the path of the first JSON file
        json_file_path = json_files[0]

    elif os.path.isfile(input_path):
        json_file_path = input_path
    else:
        raise ValueError("Input path is neither a file nor a directory")

    # Read the JSON file and return it as a dictionary
    with open(json_file_path, "r", encoding="utf-8") as file:
        json_data_as_dict = json.load(file)

    return json_data_as_dict


def read_csv_in_directory(file_dir_path: str) -> pd.DataFrame:
    """
    Reads a CSV file in the given directory path as a pandas dataframe and returns
    the dataframe.

    Args:
    - file_dir_path (str): The path to the directory containing the CSV file.

    Returns:
    - pd.DataFrame: The pandas dataframe containing the data from the CSV file.

    Raises:
    - FileNotFoundError: If the directory does not exist.
    - ValueError: If no CSV file is found in the directory or if multiple CSV files are
        found in the directory.
    """
    if not os.path.exists(file_dir_path):
        raise FileNotFoundError(f"Directory does not exist: {file_dir_path}")

    csv_files = [file for file in os.listdir(file_dir_path) if file.endswith(".csv")]

    if not csv_files:
        raise ValueError(f"No CSV file found in directory {file_dir_path}")

    if len(csv_files) > 1:
        raise ValueError(f"Multiple CSV files found in directory {file_dir_path}.")

    csv_file_path = os.path.join(file_dir_path, csv_files[0])
    df = pd.read_csv(csv_file_path)
    return df


def cast_time_col(data: pd.DataFrame, time_col: str, dtype: str) -> pd.DataFrame:
    """_summary_

    Args:
        data (pd.DataFrame): dataframe
        time_col (str): name of the time field
        dtype (str): type of time field ('INT', 'DATE', or 'DATETIME')

    Returns:
        pd.DataFrame: updated dataframe with time col appropriately cast
    """
    data = data.copy()
    if dtype == "INT":
        data[time_col] = data[time_col].astype(int)
    elif dtype in ["DATETIME", "DATE"]:
        data[time_col] = pd.to_datetime(data[time_col])
    else:
        raise ValueError(f"Invalid data type for time column: {dtype}")
    return data


def set_seeds(seed_value: int) -> None:
    """
    Set the random seeds for Python, NumPy, etc. to ensure
    reproducibility of results.

    Args:
        seed_value (int): The seed value to use for random
            number generation. Must be an integer.

    Returns:
        None
    """
    if isinstance(seed_value, int):
        os.environ["PYTHONHASHSEED"] = str(seed_value)
        random.seed(seed_value)
        np.random.seed(seed_value)
        tf.random.set_seed(seed_value)
    else:
        raise ValueError(f"Invalid seed value: {seed_value}. Cannot set seeds.")


def split_train_val_by_series(
    data: pd.DataFrame, val_pct: float, id_col: str
) -> Tuple[pd.DataFrame, pd.DataFrame]:
    """
    Splits the input time-series data into training and validation sets based on the
    percentage of series. All data points from the same series are kept together.

    Args:
        data (pd.DataFrame): The input data as a DataFrame.
        val_pct (float): The percentage of series to be used for the validation set.
        id_col (str): The name of the column containing series ids.

    Returns:
        Tuple[pd.DataFrame, pd.DataFrame]: A tuple containing the training and
            validation sets as DataFrames.
    """
    # Ensure the percentage is between 0 and 1
    if not 0 <= val_pct <= 1:
        raise ValueError("val_pct must be between 0 and 1")

    # Get unique series IDs
    series_ids = data[id_col].unique()

    # Shuffle series IDs
    shuffled_series_ids = np.random.permutation(series_ids)

    # Calculate the split index
    split_idx = int(len(shuffled_series_ids) * (1 - val_pct))

    # Split series IDs into train and validation sets
    train_series_ids = shuffled_series_ids[:split_idx]
    val_series_ids = shuffled_series_ids[split_idx:]

    # Split the data based on series IDs
    train_data = data[data[id_col].isin(train_series_ids)]
    val_data = data[data[id_col].isin(val_series_ids)]

    return train_data, val_data


def save_dataframe_as_csv(dataframe: pd.DataFrame, file_path: str) -> None:
    """
    Saves a pandas dataframe to a CSV file in the given directory path.
    Float values are saved with 4 decimal places.

    Args:
    - df (pd.DataFrame): The pandas dataframe to be saved.
    - file_path (str): File path and name to save the CSV file.

    Returns:
    - None

    Raises:
    - IOError: If an error occurs while saving the CSV file.
    """
    try:
        dataframe.to_csv(file_path, index=False, float_format="%.4f")
    except IOError as exc:
        raise IOError(f"Error saving CSV file: {exc}") from exc


def clear_files_in_directory(directory_path: str) -> None:
    """
    Clears all files in the given directory path.

    Args:
    - directory_path (str): The path to the directory containing the files
        to be cleared.

    Returns:
    - None
    """
    for file in os.listdir(directory_path):
        file_path = os.path.join(directory_path, file)
        os.remove(file_path)


def save_json(file_path_and_name: str, data: Any) -> None:
    """Save json to a path (directory + filename)"""
    with open(file_path_and_name, "w", encoding="utf-8") as file:
        json.dump(
            data,
            file,
            default=lambda o: make_serializable(o),
            sort_keys=True,
            indent=4,
            separators=(",", ": "),
        )


def make_serializable(obj: Any) -> Union[int, float, List[Union[int, float]], Any]:
    """
    Converts a given object into a serializable format.

    Args:
    - obj: Any Python object

    Returns:
    - If obj is an integer or numpy integer, returns the integer value as an int
    - If obj is a numpy floating-point number, returns the floating-point value
        as a float
    - If obj is a numpy array, returns the array as a list
    - Otherwise, uses the default behavior of the json.JSONEncoder to serialize obj

    """
    if isinstance(obj, (int, np.integer)):
        return int(obj)
    elif isinstance(obj, np.floating):
        return float(obj)
    elif isinstance(obj, np.ndarray):
        return obj.tolist()
    else:
        return json.JSONEncoder.default(None, obj)


class TimeAndMemoryTracker(object):
    """
    This class serves as a context manager to track time and
    memory (CPU and GPU if available) allocated by code executed inside it.
    """

    def __init__(self, logger):
        self.logger = logger
        self.gpu_memory_usage_start = None
        self.gpu_memory_usage_peak = None

    def _get_gpu_memory_usage(self):
        """Returns the current GPU memory usage if possible."""
        memory_info = tf.config.experimental.get_memory_info("GPU:0")
        return memory_info[
            "current"
        ]  # This may need adjustments based on your GPU setup

    def __enter__(self):
        tracemalloc.start()
        self.start_time = time.time()
        if tf.config.list_physical_devices("GPU"):
            self.gpu_memory_usage_start = self._get_gpu_memory_usage()
            self.gpu_memory_usage_peak = self.gpu_memory_usage_start
        return self

    def __exit__(self, exc_type, exc_value, traceback):
        self.end_time = time.time()
        _, peak = tracemalloc.get_traced_memory()
        tracemalloc.stop()

        elapsed_time = self.end_time - self.start_time
        cpu_peak_memory = peak / 1024**2  # Convert to MB

        self.logger.info(f"Execution time: {elapsed_time:.2f} seconds")
        self.logger.info(f"CPU Memory allocated (peak): {cpu_peak_memory:.2f} MB")

        if tf.config.list_physical_devices("GPU"):
            current_gpu_memory_usage = self._get_gpu_memory_usage()
            gpu_peak_memory = (
                max(self.gpu_memory_usage_peak, current_gpu_memory_usage)
                - self.gpu_memory_usage_start
            )
            self.logger.info(
                f"GPU Memory allocated (peak estimated): {gpu_peak_memory / 1024**2:.2f} MB"
<<<<<<< HEAD
            )
=======
            )
>>>>>>> 385120a5
<|MERGE_RESOLUTION|>--- conflicted
+++ resolved
@@ -288,8 +288,52 @@
             )
             self.logger.info(
                 f"GPU Memory allocated (peak estimated): {gpu_peak_memory / 1024**2:.2f} MB"
-<<<<<<< HEAD
             )
-=======
+
+
+class TimeAndMemoryTracker(object):
+    """
+    This class serves as a context manager to track time and
+    memory (CPU and GPU if available) allocated by code executed inside it.
+    """
+
+    def __init__(self, logger):
+        self.logger = logger
+        self.gpu_memory_usage_start = None
+        self.gpu_memory_usage_peak = None
+
+    def _get_gpu_memory_usage(self):
+        """Returns the current GPU memory usage if possible."""
+        memory_info = tf.config.experimental.get_memory_info("GPU:0")
+        return memory_info[
+            "current"
+        ]  # This may need adjustments based on your GPU setup
+
+    def __enter__(self):
+        tracemalloc.start()
+        self.start_time = time.time()
+        if tf.config.list_physical_devices("GPU"):
+            self.gpu_memory_usage_start = self._get_gpu_memory_usage()
+            self.gpu_memory_usage_peak = self.gpu_memory_usage_start
+        return self
+
+    def __exit__(self, exc_type, exc_value, traceback):
+        self.end_time = time.time()
+        _, peak = tracemalloc.get_traced_memory()
+        tracemalloc.stop()
+
+        elapsed_time = self.end_time - self.start_time
+        cpu_peak_memory = peak / 1024**2  # Convert to MB
+
+        self.logger.info(f"Execution time: {elapsed_time:.2f} seconds")
+        self.logger.info(f"CPU Memory allocated (peak): {cpu_peak_memory:.2f} MB")
+
+        if tf.config.list_physical_devices("GPU"):
+            current_gpu_memory_usage = self._get_gpu_memory_usage()
+            gpu_peak_memory = (
+                max(self.gpu_memory_usage_peak, current_gpu_memory_usage)
+                - self.gpu_memory_usage_start
             )
->>>>>>> 385120a5
+            self.logger.info(
+                f"GPU Memory allocated (peak estimated): {gpu_peak_memory / 1024**2:.2f} MB"
+            )
