import time

from config import paths
from data_models.data_validator import validate_data
from logger import get_logger, log_error
from prediction.predictor_model import (
    save_predictor_model,
    train_predictor_model,
)
from preprocessing.preprocess import (
    get_preprocessing_pipelines,
    fit_transform_with_pipeline,
    save_pipelines,
)
from schema.data_schema import load_json_data_schema, save_schema
from utils import (
    read_csv_in_directory,
    read_json_as_dict,
    set_seeds,
    TimeAndMemoryTracker,
)

logger = get_logger(task_name="train")


def run_training(
    input_schema_dir: str = paths.INPUT_SCHEMA_DIR,
    saved_schema_dir_path: str = paths.SAVED_SCHEMA_DIR_PATH,
    model_config_file_path: str = paths.MODEL_CONFIG_FILE_PATH,
    train_dir: str = paths.TRAIN_DIR,
    preprocessing_config_file_path: str = paths.PREPROCESSING_CONFIG_FILE_PATH,
    preprocessing_dir_path: str = paths.PREPROCESSING_DIR_PATH,
    predictor_dir_path: str = paths.PREDICTOR_DIR_PATH,
    default_hyperparameters_file_path: str = paths.DEFAULT_HYPERPARAMETERS_FILE_PATH,
) -> None:
    """
    Run the training process and saves model artifacts

    Args:
        input_schema_dir (str, optional): The directory path of the input schema.
        saved_schema_dir_path (str, optional): The path where to save the schema.
        model_config_file_path (str, optional): The path of the model
            configuration file.
        train_dir (str, optional): The directory path of the train data.
        predictor_dir_path (str, optional): Dir path where to save the
            predictor model.
        default_hyperparameters_file_path (str, optional): The path of the default
            hyperparameters file.
    Returns:
        None
    """

    try:
<<<<<<< HEAD
        with TimeAndMemoryTracker(logger) as _:

            logger.info("Starting training...")
            start = time.time()
            # load and save schema
            logger.info("Loading and saving schema...")
            data_schema = load_json_data_schema(input_schema_dir)
            save_schema(schema=data_schema, save_dir_path=saved_schema_dir_path)

            # load model config
            logger.info("Loading model config...")
            model_config = read_json_as_dict(model_config_file_path)

            # set seeds
            logger.info("Setting seeds...")
            set_seeds(seed_value=model_config["seed_value"])

            # load train data
            logger.info("Loading train data...")
            train_data = read_csv_in_directory(train_dir)

            # validate the data
            logger.info("Validating train data...")
            validated_data = validate_data(
                data=train_data, data_schema=data_schema, is_train=True
            )

            logger.info("Loading preprocessing config...")
            preprocessing_config = read_json_as_dict(preprocessing_config_file_path)

            # use default hyperparameters to train model
            logger.info("Loading hyperparameters...")
            default_hyperparameters = read_json_as_dict(
                default_hyperparameters_file_path
            )        

            # fit and transform using pipeline
            logger.info("Training preprocessing pipeline...")
            training_pipeline, inference_pipeline, encode_len = get_preprocessing_pipelines(
                data_schema, validated_data, preprocessing_config,
                default_hyperparameters
            )
            trained_pipeline, transformed_data = fit_transform_with_pipeline(
                training_pipeline, validated_data
            )
            logger.info(f"transformed_data shape: {transformed_data.shape}")

            # # use default hyperparameters to train model
            logger.info("Training forecaster...")
            forecaster = train_predictor_model(
                history=transformed_data,
                forecast_length=data_schema.forecast_length,
                hyperparameters=default_hyperparameters
            )
=======

        logger.info("Starting training...")
        # load and save schema
        logger.info("Loading and saving schema...")
        data_schema = load_json_data_schema(input_schema_dir)
        save_schema(schema=data_schema, save_dir_path=saved_schema_dir_path)

        # load model config
        logger.info("Loading model config...")
        model_config = read_json_as_dict(model_config_file_path)

        # set seeds
        logger.info("Setting seeds...")
        set_seeds(seed_value=model_config["seed_value"])

        # load train data
        logger.info("Loading train data...")
        train_data = read_csv_in_directory(train_dir)

        # validate the data
        logger.info("Validating train data...")
        validated_data = validate_data(
            data=train_data, data_schema=data_schema, is_train=True
        )

        logger.info("Loading preprocessing config...")
        preprocessing_config = read_json_as_dict(preprocessing_config_file_path)

        # use default hyperparameters to train model
        logger.info("Loading hyperparameters...")
        default_hyperparameters = read_json_as_dict(default_hyperparameters_file_path)

        # fit and transform using pipeline
        logger.info("Training preprocessing pipeline...")
        training_pipeline, inference_pipeline, encode_len = get_preprocessing_pipelines(
            data_schema, validated_data, preprocessing_config, default_hyperparameters
        )
        trained_pipeline, transformed_data = fit_transform_with_pipeline(
            training_pipeline, validated_data
        )
>>>>>>> 385120a5

        # Save pipelines
        logger.info("Saving pipelines...")
        save_pipelines(trained_pipeline, inference_pipeline, preprocessing_dir_path)

<<<<<<< HEAD
=======
        # # use default hyperparameters to train model
        logger.info("Training forecaster...")
        with TimeAndMemoryTracker(logger) as _:
            forecaster = train_predictor_model(
                history=transformed_data,
                forecast_length=data_schema.forecast_length,
                hyperparameters=default_hyperparameters,
            )

>>>>>>> 385120a5
        # save predictor model
        logger.info("Saving forecaster...")
        save_predictor_model(forecaster, predictor_dir_path)

    except Exception as exc:
        err_msg = "Error occurred during training."
        # Log the error
        logger.error(f"{err_msg} Error: {str(exc)}")
        # Log the error to the separate logging file
        log_error(message=err_msg, error=exc, error_fpath=paths.TRAIN_ERROR_FILE_PATH)
        # re-raise the error
        raise Exception(f"{err_msg} Error: {str(exc)}") from exc


if __name__ == "__main__":
    run_training()<|MERGE_RESOLUTION|>--- conflicted
+++ resolved
@@ -16,6 +16,8 @@
 from utils import (
     read_csv_in_directory,
     read_json_as_dict,
+    set_seeds,
+    TimeAndMemoryTracker,
     set_seeds,
     TimeAndMemoryTracker,
 )
@@ -51,7 +53,6 @@
     """
 
     try:
-<<<<<<< HEAD
         with TimeAndMemoryTracker(logger) as _:
 
             logger.info("Starting training...")
@@ -60,6 +61,11 @@
             logger.info("Loading and saving schema...")
             data_schema = load_json_data_schema(input_schema_dir)
             save_schema(schema=data_schema, save_dir_path=saved_schema_dir_path)
+        logger.info("Starting training...")
+        # load and save schema
+        logger.info("Loading and saving schema...")
+        data_schema = load_json_data_schema(input_schema_dir)
+        save_schema(schema=data_schema, save_dir_path=saved_schema_dir_path)
 
             # load model config
             logger.info("Loading model config...")
@@ -106,65 +112,11 @@
                 forecast_length=data_schema.forecast_length,
                 hyperparameters=default_hyperparameters
             )
-=======
-
-        logger.info("Starting training...")
-        # load and save schema
-        logger.info("Loading and saving schema...")
-        data_schema = load_json_data_schema(input_schema_dir)
-        save_schema(schema=data_schema, save_dir_path=saved_schema_dir_path)
-
-        # load model config
-        logger.info("Loading model config...")
-        model_config = read_json_as_dict(model_config_file_path)
-
-        # set seeds
-        logger.info("Setting seeds...")
-        set_seeds(seed_value=model_config["seed_value"])
-
-        # load train data
-        logger.info("Loading train data...")
-        train_data = read_csv_in_directory(train_dir)
-
-        # validate the data
-        logger.info("Validating train data...")
-        validated_data = validate_data(
-            data=train_data, data_schema=data_schema, is_train=True
-        )
-
-        logger.info("Loading preprocessing config...")
-        preprocessing_config = read_json_as_dict(preprocessing_config_file_path)
-
-        # use default hyperparameters to train model
-        logger.info("Loading hyperparameters...")
-        default_hyperparameters = read_json_as_dict(default_hyperparameters_file_path)
-
-        # fit and transform using pipeline
-        logger.info("Training preprocessing pipeline...")
-        training_pipeline, inference_pipeline, encode_len = get_preprocessing_pipelines(
-            data_schema, validated_data, preprocessing_config, default_hyperparameters
-        )
-        trained_pipeline, transformed_data = fit_transform_with_pipeline(
-            training_pipeline, validated_data
-        )
->>>>>>> 385120a5
 
         # Save pipelines
         logger.info("Saving pipelines...")
         save_pipelines(trained_pipeline, inference_pipeline, preprocessing_dir_path)
 
-<<<<<<< HEAD
-=======
-        # # use default hyperparameters to train model
-        logger.info("Training forecaster...")
-        with TimeAndMemoryTracker(logger) as _:
-            forecaster = train_predictor_model(
-                history=transformed_data,
-                forecast_length=data_schema.forecast_length,
-                hyperparameters=default_hyperparameters,
-            )
-
->>>>>>> 385120a5
         # save predictor model
         logger.info("Saving forecaster...")
         save_predictor_model(forecaster, predictor_dir_path)
